--- conflicted
+++ resolved
@@ -24,43 +24,7 @@
 Upload the .zip file containing your prepared project files and then extract it in the File Manager. Alternatively, upload the individual files and folders listed above.
 Configure the Node.js Application in cPanel:
 
-<<<<<<< HEAD
-Go to the "Setup Node.js App" section in your cPanel.
-Click on "Create Application".
-Fill out the form:
-Node.js version: Select a version compatible with your project. Your package.json specifies Node.js >=22.14.0. Choose the closest available version (e.g., Node.js 22.x if available, or the latest LTS like 20.x or 18.x if 22.x isn't an option yet. Compatibility might be an issue if the exact version isn't available).
-Application mode: Select "Production".
-Application root: Enter the path to the folder where you uploaded your project files (e.g., /home/your_cpanel_username/public_html/tournamentbracket). The cPanel interface often has a file browser to help you select this.
-Application URL: Select the domain or subdomain you want your app to be accessible from. If you uploaded to a subdirectory of public_html, you might need to ensure this URL reflects that path, or that your domain points correctly to this Node.js app.
-Application startup file: This is crucial.
-Your package.json has a start script: "start": "next start".
-cPanel's Node.js setup might automatically detect and use this npm start command.
-If you need to specify the file manually, it might be node_modules/.bin/next.
-Often, you can simply leave this blank if your package.json has a start script, or you might need to specify npm start or the path to a server.js file if required by your host (see note below).
-A common approach for the startup file is to use your package.json's start script implicitly or by setting the startup file to something like app.js or server.js which might then internally call npm start. The most reliable way is usually to point to the npm start command. If cPanel needs an explicit file, you might need a simple server.js (see next point).
-(Optional) Create a server.js file (if cPanel requires an explicit entry point and doesn't directly run npm start):
 
-If the cPanel interface strictly requires a .js file as the startup file and doesn't automatically use your package.json's start script, you might need to create a simple server.js in your application root:
-// server.js
-=======
-Check for Support: Log in to your cPanel and look for an option like "Setup Node.js App," "Node.js Selector," or similar in the "Software" or "Advanced" section. This is the most straightforward method if your host provides it.
-Build Your App Locally:
-Run npm run build in your project directory. This creates an optimized production build in the .next folder.
-Prepare Files for Upload: You'll typically need to upload:
-The .next folder (this is crucial).
-node_modules folder (Alternatively, upload package.json and package-lock.json and install modules on the server via cPanel's interface if it supports it, which is often better).
-package.json
-next.config.ts (or .js)
-Your public folder.
-Configure in cPanel:
-Create Application: In the "Setup Node.js App" interface, create a new application.
-Application Root: Set this to the directory where you uploaded your project files.
-Application URL: Choose the domain/subdomain for your app.
-Application Startup File: This is usually node_modules/.bin/next 
-  or you might need a custom startup script (e.g., server.js) if you're running next start. 
-  A common approach is to use next start via your package.json scripts. For example, if your package.json has "start": "next start -p $PORT", you might point to that. The cPanel interface will often guide you or default to app.js or server.js. You might need to create a simple server.js if one isn't generated:
-// server.js (simple example, Next.js handles most of this with `next start`)
->>>>>>> 8946002c
 const { createServer } = require('http');
 const { parse } = require('url');
 const next = require('next');
