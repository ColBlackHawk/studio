
"use client";

import { useEffect, useState, useCallback } from "react";
import { useParams, useRouter } from "next/navigation";
import Link from "next/link";
import type { Tournament, RegisteredEntry, Match } from "@/lib/types";
import { getTournamentById, getTournamentRegistrations, updateTournament } from "@/lib/dataService";
import { Button } from "@/components/ui/button";
import { ArrowLeft, GitFork, Info, Users, Trophy, Shield, ListTree, AlertTriangle } from "lucide-react";
import { useToast } from "@/hooks/use-toast";
import BracketDisplay from "@/components/tournaments/BracketDisplay";
import { advanceWinner, clearSubsequentMatches } from "@/lib/bracketUtils";
import { Card, CardContent, CardHeader, CardTitle, CardDescription } from "@/components/ui/card"; 

export default function TournamentBracketPage() {
  const router = useRouter();
  const params = useParams();
  const tournamentId = params.tournamentId as string;
  const { toast } = useToast();

  const [tournament, setTournament] = useState<Tournament | null>(null);
  const [registrations, setRegistrations] = useState<RegisteredEntry[]>([]);
  const [isLoading, setIsLoading] = useState(true);

  const fetchTournamentData = useCallback(async () => {
    if (tournamentId) {
      setIsLoading(true);
      const fetchedTournament = getTournamentById(tournamentId);
      if (fetchedTournament) {
        setTournament(fetchedTournament);
        setRegistrations(getTournamentRegistrations(tournamentId));
      } else {
        toast({ title: "Error", description: "Tournament not found.", variant: "destructive" });
        router.push("/");
      }
      setIsLoading(false);
    }
  }, [tournamentId, router, toast]);

  useEffect(() => {
    fetchTournamentData();
  }, [fetchTournamentData]);

  const handleWinnerSelected = async (matchId: string, winnerId: string | undefined, score?: string) => {
    if (!tournament || !tournament.matches) return;

    let currentMatch = tournament.matches.find(m => m.id === matchId);
    if (!currentMatch) return;
    
    let updatedMatch = { ...currentMatch, winnerId, score };
    let newMatches: Match[];

    if (!winnerId) { 
        updatedMatch.score = undefined; 
        newMatches = await clearSubsequentMatches(tournament.matches, updatedMatch, tournament.tournamentType);
    } else {
        if(currentMatch.team1Id && currentMatch.team2Id && !currentMatch.isBye) {
             updatedMatch.isBye = false; 
        }
        newMatches = await advanceWinner(tournament.matches, updatedMatch, registrations, tournament.tournamentType);
    }
    
    const updatedTournamentData: Partial<Tournament> = { matches: newMatches };
    const updated = updateTournament(tournament.id, updatedTournamentData);

    if (updated) {
      setTournament(updated); 
      toast({
        title: winnerId ? "Winner Updated" : "Match Reset",
        description: `Match progress saved for ${tournament.name}.`,
      });
    } else {
      toast({ title: "Error", description: "Failed to update bracket.", variant: "destructive" });
      await fetchTournamentData(); 
    }
  };
  
  if (isLoading) {
    return (
      <div className="flex justify-center items-center min-h-[calc(100vh-200px)]">
        <p className="text-xl text-muted-foreground">Loading bracket...</p>
      </div>
    );
  }

  if (!tournament) {
    return (
      <div className="space-y-6 text-center">
        <Button variant="outline" size="icon" asChild className="absolute top-20 left-6">
          <Link href="/"> <ArrowLeft className="h-4 w-4" /> </Link>
        </Button>
        <Trophy className="mx-auto h-16 w-16 text-destructive" />
        <h1 className="text-3xl font-bold tracking-tight">Tournament Not Found</h1>
        <Button asChild> <Link href="/">Return to Dashboard</Link> </Button>
      </div>
    );
  }

  const allMatches = tournament.matches || [];
  const winnersBracketMatches = allMatches.filter(m => m.bracketType === 'winners');
  const losersBracketMatches = allMatches.filter(m => m.bracketType === 'losers');
  const grandFinalMatches = allMatches.filter(m => m.bracketType === 'grandFinal' || m.bracketType === 'grandFinalReset');


  if (!tournament.matches || tournament.matches.length === 0) {
    return (
      <div className="space-y-6">
        <div className="flex items-center gap-4 mb-6">
          <Button variant="outline" size="icon" asChild>
            <Link href={`/tournaments/${tournamentId}`}> <ArrowLeft className="h-4 w-4" /> </Link>
          </Button>
          <h1 className="text-3xl font-bold tracking-tight text-primary flex items-center">
            <GitFork className="mr-3 h-8 w-8 text-accent" /> {tournament.name} - Bracket
          </h1>
        </div>
        <Card className="shadow-lg">
          <CardHeader>
            <CardTitle>Bracket Not Generated</CardTitle>
          </CardHeader>
          <CardContent>
            <p>The bracket for this tournament has not been generated yet.</p>
            <Button asChild className="mt-4">
              <Link href={`/tournaments/${tournamentId}`}>Return to Tournament Details</Link>
            </Button>
          </CardContent>
        </Card>
      </div>
    );
  }

  return (
    <div className="space-y-10">
      <div className="flex flex-col sm:flex-row justify-between items-start sm:items-center gap-4 mb-2">
        <div className="flex items-center gap-4">
          <Button variant="outline" size="icon" asChild>
            <Link href={`/tournaments/${tournamentId}`}>
              <ArrowLeft className="h-4 w-4" />
            </Link>
          </Button>
          <h1 className="text-3xl font-bold tracking-tight text-primary flex items-center">
            <GitFork className="mr-3 h-8 w-8 text-accent" /> {tournament.name} - Bracket
          </h1>
        </div>
         <p className="text-sm text-muted-foreground hidden md:block">
            Click on a participant in a match to mark them as the winner. Click again to clear.
        </p>
      </div>
       <p className="text-sm text-muted-foreground md:hidden text-center mb-4">
            Tap on a participant to mark as winner. Tap again to clear.
      </p>

<<<<<<< HEAD
      {/* Double Elimination Notice Removed */}
=======
      {/* The Double Elimination Notice Card has been removed from here */}
>>>>>>> 8946002c

      {tournament.tournamentType === 'double_elimination' && winnersBracketMatches.length > 0 && (
        <BracketDisplay
          matches={winnersBracketMatches}
          registrations={registrations}
          onWinnerSelected={handleWinnerSelected}
          bracketTypeTitle="Winners' Bracket"
          tournamentType={tournament.tournamentType}
        />
      )}

      {tournament.tournamentType === 'double_elimination' && losersBracketMatches.length > 0 && (
         <BracketDisplay
          matches={losersBracketMatches}
          registrations={registrations}
          onWinnerSelected={handleWinnerSelected}
          bracketTypeTitle="Losers' Bracket"
          tournamentType={tournament.tournamentType}
        />
      )}
      
      {tournament.tournamentType === 'double_elimination' && grandFinalMatches.length > 0 && (
         <BracketDisplay
          matches={grandFinalMatches.sort((a,b) => a.round - b.round)} // Ensure GF reset is last
          registrations={registrations}
          onWinnerSelected={handleWinnerSelected}
          bracketTypeTitle="Grand Final"
          tournamentType={tournament.tournamentType}
        />
      )}

      {tournament.tournamentType === 'single' && allMatches.length > 0 && (
         <BracketDisplay
            matches={allMatches}
            registrations={registrations}
            onWinnerSelected={handleWinnerSelected}
            bracketTypeTitle="Bracket"
            tournamentType={tournament.tournamentType}
          />
      )}
      
       <div className="mt-8 text-center text-sm text-muted-foreground">
         <p>This is a {tournament.tournamentType.replace("_", " ")} bracket.</p>
      </div>
    </div>
  );
}
<|MERGE_RESOLUTION|>--- conflicted
+++ resolved
@@ -150,12 +150,6 @@
             Tap on a participant to mark as winner. Tap again to clear.
       </p>
 
-<<<<<<< HEAD
-      {/* Double Elimination Notice Removed */}
-=======
-      {/* The Double Elimination Notice Card has been removed from here */}
->>>>>>> 8946002c
-
       {tournament.tournamentType === 'double_elimination' && winnersBracketMatches.length > 0 && (
         <BracketDisplay
           matches={winnersBracketMatches}
